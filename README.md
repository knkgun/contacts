--- conflicted
+++ resolved
@@ -1,6 +1,3 @@
-:warning: This app is currently being migrated to vue. If you want to fix issues, feel free to come help on the branch `vue` :warning:
-___
-
 # Nextcloud Contacts
 
 ![Downloads](https://img.shields.io/github/downloads/nextcloud/contacts/total.svg)
@@ -64,6 +61,12 @@
 # build for production with minification
 make build-js-production
 ```
+## Running tests
+You can use the provided Makefile to run all tests by using:
+
+```
+make test
+```
 
 ## :v: Code of conduct
 
@@ -77,24 +80,5 @@
 - :dancer: :smile: [Opening a pull request](https://opensource.guide/how-to-contribute/#opening-a-pull-request) 
 
 
-<<<<<<< HEAD
-=======
-or for integration tests:
->>>>>>> 754ea8e0
 
 
-<<<<<<< HEAD
-=======
-
-## :v: Code of conduct
-
-The Nextcloud community has core values that are shared between all members during conferences,
-hackweeks and on all interactions in online platforms including [Github](https://github.com/nextcloud) and [Forums](https://help.nextcloud.com).
-If you contribute, participate or interact with this community, please respect [our shared values](https://nextcloud.com/code-of-conduct/). :relieved:
-
-## :heart: How to create a pull request
-
-This guide will help you get started: 
-- :dancer: :smile: [Opening a pull request](https://opensource.guide/how-to-contribute/#opening-a-pull-request) 
-
->>>>>>> 754ea8e0
