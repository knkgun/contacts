--- conflicted
+++ resolved
@@ -42,25 +42,14 @@
 
 		// This determines the priority of known providers
 		$this->providers = [
-<<<<<<< HEAD
-			$instagramProvider->name  => $instagramProvider,
-			$mastodonProvider->name   => $mastodonProvider,
-			$twitterProvider->name    => $twitterProvider,
-			$tumblrProvider->name     => $tumblrProvider,
-			$diasporaProvider->name   => $diasporaProvider,
-			$xingProvider->name       => $xingProvider,
-			$gravatarProvider->name   => $gravatarProvider,
-			$facebookProvider->name   => $facebookProvider
-=======
+			$mastodonProvider->name => $mastodonProvider,
+			$diasporaProvider->name => $diasporaProvider,
+			$twitterProvider->name => $twitterProvider,
+			$tumblrProvider->name => $tumblrProvider,
+			$xingProvider->name => $xingProvider,
+			$gravatarProvider->name => $gravatarProvider,
+			$facebookProvider->name   => $facebookProvider,
 			$instagramProvider->name => $instagramProvider,
-			$mastodonProvider->name => $mastodonProvider,
-			$twitterProvider->name => $twitterProvider,
-			// $facebookProvider->name   => $facebookProvider,
-			$tumblrProvider->name => $tumblrProvider,
-			$diasporaProvider->name => $diasporaProvider,
-			$xingProvider->name => $xingProvider,
-			$gravatarProvider->name => $gravatarProvider
->>>>>>> c23a7fdf
 		];
 	}
 
