--- conflicted
+++ resolved
@@ -60,12 +60,8 @@
 	},
 	"devDependencies": {
 		"@babel/core": "^7.2.0",
-<<<<<<< HEAD
 		"@babel/plugin-syntax-dynamic-import": "^7.2.0",
-=======
-		"@babel/plugin-syntax-dynamic-import": "^7.0.0",
 		"@babel/plugin-transform-arrow-functions": "^7.2.0",
->>>>>>> 6f2131ae
 		"@babel/preset-env": "^7.2.0",
 		"@vue/test-utils": "^1.0.0-beta.26",
 		"babel-eslint": "^10.0.1",
