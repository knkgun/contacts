--- conflicted
+++ resolved
@@ -38,15 +38,9 @@
 		"node": ">=10.0.0"
 	},
 	"devDependencies": {
-<<<<<<< HEAD
-		"@babel/preset-env": "^7.0.0",
-		"@vue/test-utils": "^1.0.0-beta.24",
-		"babel-core": "^6.26.3",
-=======
 		"@babel/core": "^7.0.0",
 		"@babel/preset-env": "^7.0.0",
 		"@vue/test-utils": "^1.0.0-beta.25",
->>>>>>> 3c1c8137
 		"babel-eslint": "^8.2.5",
 		"babel-jest": "^23.4.2",
 		"babel-loader": "^8.0.2",
