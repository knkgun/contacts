module.exports = {
	root: true,
	env: {
		browser: true,
		es6: true,
		node: true,
		jest: true
	},
	globals: {
		oca_contacts: true,
		n: true,
<<<<<<< HEAD
		oc_config: true,
=======
		t: true,
>>>>>>> 55bb0ba4
		OC: true,
		OCA: true,
		Vue: true,
		VueRouter: true
	},
	parserOptions: {
		parser: 'babel-eslint',
		ecmaVersion: 6
	},
	extends: [
		'eslint:recommended',
		'plugin:import/errors',
		'plugin:import/warnings',
		'plugin:node/recommended',
		'plugin:vue/essential',
		'plugin:vue/recommended',
		'standard'
	],
	settings: {
		'import/resolver': {
			webpack: {
				config: 'webpack.common.js'
			},
			node: {
				paths: ['src'],
				extensions: ['.js', '.vue']
			}
		}
	},
	plugins: ['vue', 'node'],
	rules: {
		// space before function ()
		'space-before-function-paren': ['error', 'never'],
		// curly braces always space
		'object-curly-spacing': ['error', 'always'],
		// stay consistent with array brackets
		'array-bracket-newline': ['error', 'consistent'],
		// 1tbs brace style
		'brace-style': 'error',
		// tabs only
		indent: ['error', 'tab'],
		'no-tabs': 0,
		'vue/html-indent': ['error', 'tab'],
		// only debug console
		'no-console': ['error', { allow: ['error', 'warn', 'info', 'debug'] }],
		// classes blocks
		'padded-blocks': ['error', { classes: 'always' }],
		// always have the operator in front
		'operator-linebreak': ['error', 'before'],
		// ternary on multiline
		'multiline-ternary': ['error', 'always-multiline'],
		// force proper JSDocs
		'valid-jsdoc': [2, {
			'prefer': {
				'return': 'returns'
			},
			'requireReturn': false,
			'requireReturnDescription': false
		}],
		// es6 import/export and require
		'node/no-unpublished-require': ['off'],
		'node/no-unsupported-features/es-syntax': ['off'],
		// kebab case components for vuejs
		'vue/component-name-in-template-casing': ['error', 'kebab-case'],
		// space before self-closing elements
		'vue/html-closing-bracket-spacing': 'error',
		// no ending html tag on a new line
		'vue/html-closing-bracket-newline': ['error', { multiline: 'never' }],
		// code spacing with attributes
		'vue/max-attributes-per-line': [
			'error',
			{
				singleline: 3,
				multiline: {
					max: 3,
					allowFirstLine: true
				}
			}
		]
	}
}<|MERGE_RESOLUTION|>--- conflicted
+++ resolved
@@ -7,13 +7,10 @@
 		jest: true
 	},
 	globals: {
+		oc_config: true,
 		oca_contacts: true,
 		n: true,
-<<<<<<< HEAD
-		oc_config: true,
-=======
 		t: true,
->>>>>>> 55bb0ba4
 		OC: true,
 		OCA: true,
 		Vue: true,
