/**
 * @copyright Copyright (c) 2018 John Molakvoæ <skjnldsv@protonmail.com>
 *
 * @author John Molakvoæ <skjnldsv@protonmail.com>
 * @author Team Popcorn <teampopcornberlin@gmail.com>
 *
 * @license GNU AGPL version 3 or any later version
 *
 * This program is free software: you can redistribute it and/or modify
 * it under the terms of the GNU Affero General Public License as
 * published by the Free Software Foundation, either version 3 of the
 * License, or (at your option) any later version.
 *
 * This program is distributed in the hope that it will be useful,
 * but WITHOUT ANY WARRANTY; without even the implied warranty of
 * MERCHANTABILITY or FITNESS FOR A PARTICULAR PURPOSE.  See the
 * GNU Affero General Public License for more details.
 *
 * You should have received a copy of the GNU Affero General Public License
 * along with this program. If not, see <http://www.gnu.org/licenses/>.
 *
 */

/* eslint-disable-next-line import/no-webpack-loader-syntax */
import vcfFile from '!raw-loader!./FakeName.vcf'
import parseVcf from '../services/parseVcf'
import Vue from 'vue'

// import client from '../services/cdav'

const addressbookModel = {
	id: '',
	displayName: '',
	enabled: true,
	owner: '',
	shares: [],
	contacts: {},
	url: ''
}

const state = {
	addressbooks: []
}

const mutations = {

	/**
	 * Add addressbook into state
	 *
	 * @param {Object} state Default state
	 * @param {Object} addressbooks Addressbook
	 */
	addAddressbooks(state, addressbook) {
		// extend the addressbook to the default model
		state.addressbooks.push(Object.assign({}, addressbookModel, addressbook))
	},

	/**
	 * Append a list of contacts to an addressbook
	 * and remove duplicates
	 *
	 * @param {Object} state
	 * @param {Object} data
	 * @param {Object} data.addressbook the addressbook
	 * @param {Contact[]} data.contacts array of contacts to append
	 */
	appendContactsToAddressbook(state, { addressbook, contacts }) {
		addressbook = state.addressbooks.find(search => search === addressbook)

		// convert list into an array and remove duplicate
		addressbook.contacts = contacts.reduce((list, contact) => {
			if (list[contact.uid]) {
				console.debug('Duplicate contact overrided', list[contact.uid], contact)
			}
			Vue.set(list, contact.uid, contact)
			return list
		}, addressbook.contacts)
	},

	/**
	 * Add a contact to an addressbook and overwrite if duplicate uid
	 *
	 * @param {Object} state
	 * @param {Contact} contact
	 */
	addContactToAddressbook(state, contact) {
		let addressbook = state.addressbooks.find(search => search.id === contact.addressbook.id)
		Vue.set(addressbook.contacts, contact.uid, contact)
	},

	/**
	 * Delete a contact in a specified addressbook
	 *
	 * @param {Object} state
	 * @param {Contact} contact the contact to delete
	 */
	deleteContactFromAddressbook(state, contact) {
		let addressbook = state.addressbooks.find(search => search.id === contact.addressbook.id)
		Vue.delete(addressbook, contact.uid)
	},

	/**
	 * Share addressbook with a user or group
	 *
	 * @param {Object} state
	 * @param {Object} data
	 * @param {Object} data.addressbook the addressbook
	 * @param {String} data.sharee the sharee
	 * @param {Boolean} data.id id
	 * @param {Boolean} data.group group
	 */
	shareAddressbook(state, { addressbook, sharee, id, group }) {
		addressbook = state.addressbooks.find(search => search.id === addressbook.id)
		let newSharee = {
			displayname: sharee,
			id,
			writeable: false,
			group
		}
		addressbook.shares.push(newSharee)
	},

	/**
	 * Remove Sharee from addressbook shares list
	 *
	 * @param {Object} state
	 * @param {Object} sharee the sharee
	 */
	removeSharee(state, sharee) {
		let addressbook = state.addressbooks.find(search => {
			for (let i in search.shares) {
				if (search.shares[i] === sharee) {
					return true
				}
			}
		})
		addressbook.shares.splice(addressbook.shares.indexOf(sharee), 1)
	},

	/**
	 * Toggle sharee's writable permission
	 *
	 * @param {Object} state
	 * @param {Object} sharee the sharee
	 */
	updateShareeWritable(state, sharee) {
		let addressbook = state.addressbooks.find(search => {
			for (let i in search.shares) {
				if (search.shares[i] === sharee) {
					return true
				}
			}
		})
		sharee = addressbook.shares.find(search => search === sharee)
		sharee.writeable = !sharee.writeable
	}

}

const getters = {
	getAddressbooks: state => state.addressbooks
}

const actions = {

	/**
	 * Retrieve and commit addressbooks
	 *
	 * @param {Object} context
	 * @returns {Promise} fetch and commit
	 */
	async getAddressbooks(context) {
		// let addressbooks = client.addressbookHomes.map(addressbook => {
		let addressbooks = [{
			id: 'ab1',
			displayName: 'Addressbook 1',
			enabled: true,
			owner: 'admin'
			// dav: addressbook
		}]
		// })

		addressbooks.forEach(addressbook => {
			context.commit('addAddressbooks', addressbook)
		})

		return addressbooks
	},

	/**
<<<<<<< HEAD
	 * Append a new address book to array of existing address books
	 *
	 * @param {Object} context
	 * @param {Object} addressbook The address book to append
	 */
	appendAddressbook(context, addressbook) {
		context.commit('addAddressbooks', addressbook)
	},

	/**
	 * Retrieve the contacts of the specified addressbook
=======
	 * Retrieve the contacts for the specified address book
>>>>>>> 06f4956f
	 * and commit the results
	 *
	 * @param {Object} context
	 * @param {Object} importDetails = { vcf, addressbook }
	 */
	getContactsFromAddressBook(context, { addressbook }) {
		let contacts = parseVcf(vcfFile, addressbook)
		context.commit('appendContactsToAddressbook', { addressbook, contacts })
		context.commit('appendContacts', contacts)
		context.commit('sortContacts')
		context.commit('appendGroupsFromContacts', contacts)
	},

	/**
	 *
	 * @param {Object} context
	 * @param {Object} importDetails = { vcf, addressbook }
	 */
	importContactsIntoAddressbook(context, { vcf, addressbook }) {
		let contacts = parseVcf(vcf, addressbook)
		context.commit('changeStage', 'importing')
		contacts.forEach(contact => {
			context.commit('addContact', contact)
			context.commit('addContactToAddressbook', contact)
			context.commit('appendGroupsFromContacts', [contact])
		})
		context.commit('changeStage', 'default')
	},

	/**
	 * Remove sharee from Addressbook
	 * @param {Object} context Current context
	 * @param {Object} sharee Addressbook sharee object
	 */
	removeSharee(context, sharee) {
		// Remove sharee from addressbook.
		context.commit('removeSharee', sharee)
	},

	/**
	 * Toggle permissions of Addressbook Sharees writeable rights
	 * @param {Object} context Current context
	 * @param {Object} sharee Addressbook sharee object
	 */
	toggleShareeWritable(context, sharee) {
		// Toggle sharee edit permissions.
		context.commit('updateShareeWritable', sharee)
	},

	/**
	 * Share Adressbook with User or Group
	 * @param {Object} context Current context
	 * @param {Object} data.addressbook the addressbook
	 * @param {String} data.sharee the sharee
	 * @param {Boolean} data.id id
	 * @param {Boolean} data.group group
	 */
	shareAddressbook(context, { addressbook, sharee, id, group }) {
		// Share addressbook with entered group or user
		context.commit('shareAddressbook', { addressbook, sharee, id, group })
	},

	/**
	 * Move a contact to the provided addressbook
	 *
	 * @param {Object} context
	 * @param {Object} data
	 * @param {Contact} data.contact
	 * @param {Object} data.addressbook
	 */
	moveContactToAddressbook(context, { contact, addressbook }) {
		context.commit('deleteContactFromAddressbook', contact)
		context.commit('updateContactAddressbook', { contact, addressbook })
		context.commit('addContactToAddressbook', contact)
	}
}

export default { state, mutations, getters, actions }<|MERGE_RESOLUTION|>--- conflicted
+++ resolved
@@ -188,7 +188,6 @@
 	},
 
 	/**
-<<<<<<< HEAD
 	 * Append a new address book to array of existing address books
 	 *
 	 * @param {Object} context
@@ -200,9 +199,6 @@
 
 	/**
 	 * Retrieve the contacts of the specified addressbook
-=======
-	 * Retrieve the contacts for the specified address book
->>>>>>> 06f4956f
 	 * and commit the results
 	 *
 	 * @param {Object} context
