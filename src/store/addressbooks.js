/**
 * @copyright Copyright (c) 2018 John Molakvoæ <skjnldsv@protonmail.com>
 *
 * @author John Molakvoæ <skjnldsv@protonmail.com>
 * @author Team Popcorn <teampopcornberlin@gmail.com>
 *
 * @license GNU AGPL version 3 or any later version
 *
 * This program is free software: you can redistribute it and/or modify
 * it under the terms of the GNU Affero General Public License as
 * published by the Free Software Foundation, either version 3 of the
 * License, or (at your option) any later version.
 *
 * This program is distributed in the hope that it will be useful,
 * but WITHOUT ANY WARRANTY; without even the implied warranty of
 * MERCHANTABILITY or FITNESS FOR A PARTICULAR PURPOSE.  See the
 * GNU Affero General Public License for more details.
 *
 * You should have received a copy of the GNU Affero General Public License
 * along with this program. If not, see <http://www.gnu.org/licenses/>.
 *
 */

/* eslint-disable-next-line import/no-webpack-loader-syntax */
import vcfFile from '!raw-loader!./FakeName.vcf'
import parseVcf from '../services/parseVcf'
import Vue from 'vue'

// import client from '../services/cdav'

const addressbookModel = {
	id: '',
	displayName: '',
	enabled: true,
	owner: '',
	shares: [],
	contacts: {},
	url: ''
}

const state = {
	addressbooks: []
}

const mutations = {

	/**
	 * Add addressbook into state
	 *
	 * @param {Object} state Default state
	 * @param {Object} addressbooks Addressbook
	 */
	addAddressbooks(state, addressbook) {
		// extend the addressbook to the default model
		state.addressbooks.push(Object.assign({}, addressbookModel, addressbook))
	},

	/**
	 * Delete addressbook
	 *
	 * @param {Object} state Default state
	 * @param {Object} addressbooks Addressbook
	 */
	deleteAddressbook(state, addressbook) {
		state.addressbooks.splice(state.addressbooks.indexOf(addressbook), 1)
	},

	/**
	 * Toggle whether a Addressbook is Enabled
	 * @param {Object} context Current context
	 * @param {Object} addressbook
	 */
	toggleAddressbookEnabled(context, addressbook) {
		addressbook = state.addressbooks.find(search => search.id === addressbook.id)
		addressbook.enabled = !addressbook.enabled
	},

	/**
	 * Rename a Addressbook
	 * @param {Object} context Current context
	 * @param {Object} data.addressbook
	 * @param {String} data.newName
	 */
	renameAddressbook(context, { addressbook, newName }) {
		addressbook = state.addressbooks.find(search => search.id === addressbook.id)
		addressbook.displayName = newName
	},

	/**
	 * Append a list of contacts to an addressbook
	 * and remove duplicates
	 *
	 * @param {Object} state
	 * @param {Object} data
	 * @param {Object} data.addressbook the addressbook
	 * @param {Contact[]} data.contacts array of contacts to append
	 */
	appendContactsToAddressbook(state, { addressbook, contacts }) {
		addressbook = state.addressbooks.find(search => search === addressbook)

		// convert list into an array and remove duplicate
		addressbook.contacts = contacts.reduce((list, contact) => {
			if (list[contact.uid]) {
				console.debug('Duplicate contact overrided', list[contact.uid], contact)
			}
			Vue.set(list, contact.uid, contact)
			return list
		}, addressbook.contacts)
	},

	/**
	 * Add a contact to an addressbook and overwrite if duplicate uid
	 *
	 * @param {Object} state
	 * @param {Contact} contact
	 */
	addContactToAddressbook(state, contact) {
		let addressbook = state.addressbooks.find(search => search.id === contact.addressbook.id)
		Vue.set(addressbook.contacts, contact.uid, contact)
	},

	/**
	 * Delete a contact in a specified addressbook
	 *
	 * @param {Object} state
	 * @param {Contact} contact the contact to delete
	 */
	deleteContactFromAddressbook(state, contact) {
		let addressbook = state.addressbooks.find(search => search.id === contact.addressbook.id)
		Vue.delete(addressbook, contact.uid)
	},

	/**
	 * Share addressbook with a user or group
	 *
	 * @param {Object} state
	 * @param {Object} data
	 * @param {Object} data.addressbook the addressbook
	 * @param {String} data.sharee the sharee
	 * @param {Boolean} data.id id
	 * @param {Boolean} data.group group
	 */
	shareAddressbook(state, { addressbook, sharee, id, group }) {
		addressbook = state.addressbooks.find(search => search.id === addressbook.id)
		let newSharee = {
			displayname: sharee,
			id,
			writeable: false,
			group
		}
		addressbook.shares.push(newSharee)
	},

	/**
	 * Remove Sharee from addressbook shares list
	 *
	 * @param {Object} state
	 * @param {Object} sharee the sharee
	 */
	removeSharee(state, sharee) {
		let addressbook = state.addressbooks.find(search => {
			for (let i in search.shares) {
				if (search.shares[i] === sharee) {
					return true
				}
			}
		})
		addressbook.shares.splice(addressbook.shares.indexOf(sharee), 1)
	},

	/**
	 * Toggle sharee's writable permission
	 *
	 * @param {Object} state
	 * @param {Object} sharee the sharee
	 */
	updateShareeWritable(state, sharee) {
		let addressbook = state.addressbooks.find(search => {
			for (let i in search.shares) {
				if (search.shares[i] === sharee) {
					return true
				}
			}
		})
		console.log(addressbook) // eslint-disable-line
		sharee = addressbook.shares.find(search => search === sharee)
		console.log(sharee) // eslint-disable-line
		sharee.writeable = !sharee.writeable
	}

}

const getters = {
	getAddressbooks: state => state.addressbooks
}

const actions = {

	/**
	 * Retrieve and commit addressbooks
	 *
	 * @param {Object} context
	 * @returns {Promise} fetch and commit
	 */
	async getAddressbooks(context) {
		// let addressbooks = client.addressbookHomes.map(addressbook => {
		let addressbooks = [{
			id: 'ab1',
			displayName: 'Addressbook 1',
			enabled: true,
			owner: 'admin'
			// dav: addressbook
		}]
		// })

		addressbooks.forEach(addressbook => {
			context.commit('addAddressbooks', addressbook)
		})

		return addressbooks
	},

	/**
<<<<<<< HEAD
	 * Delete Addressbook
	 * @param {Object} context Current context
	 * @param {Object} addressbook
	 */
	deleteAddressbook(context, addressbook) {
		context.commit('deleteAddressbook', addressbook)
	},

	/**
	 * Toggle whether a Addressbook is Enabled
	 * @param {Object} context Current context
	 * @param {Object} addressbook
	 */
	toggleAddressbookEnabled(context, addressbook) {
		context.commit('toggleAddressbookEnabled', addressbook)
	},

	/**
	 * Rename a Addressbook
	 * @param {Object} context Current context
	 * @param {Object} data.addressbook
	 * @param {String} data.newName
	 */
	renameAddressbook(context, { addressbook, newName }) {
		context.commit('renameAddressbook', { addressbook, newName })
	},

	/**
	 * Retrieve the contacts of the specified addressbook
=======
	 * Retrieve the contacts for the specified address book
>>>>>>> 06f4956f
	 * and commit the results
	 *
	 * @param {Object} context
	 * @param {Object} importDetails = { vcf, addressbook }
	 */
	getContactsFromAddressBook(context, { addressbook }) {
		let contacts = parseVcf(vcfFile, addressbook)
		context.commit('appendContactsToAddressbook', { addressbook, contacts })
		context.commit('appendContacts', contacts)
		context.commit('sortContacts')
		context.commit('appendGroupsFromContacts', contacts)
	},

	/**
	 *
	 * @param {Object} context
	 * @param {Object} importDetails = { vcf, addressbook }
	 */
	importContactsIntoAddressbook(context, { vcf, addressbook }) {
		let contacts = parseVcf(vcf, addressbook)
		context.commit('changeStage', 'importing')
		contacts.forEach(contact => {
			context.commit('addContact', contact)
			context.commit('addContactToAddressbook', contact)
			context.commit('appendGroupsFromContacts', [contact])
		})
		context.commit('changeStage', 'default')
	},

	/**
	 * Remove sharee from Addressbook
	 * @param {Object} context Current context
	 * @param {Object} sharee Addressbook sharee object
	 */
	removeSharee(context, sharee) {
		context.commit('removeSharee', sharee)
	},

	/**
	 * Toggle permissions of Addressbook Sharees writeable rights
	 * @param {Object} context Current context
	 * @param {Object} sharee Addressbook sharee object
	 */
	toggleShareeWritable(context, sharee) {
		context.commit('updateShareeWritable', sharee)
	},

	/**
	 * Share Adressbook with User or Group
	 * @param {Object} context Current context
	 * @param {Object} data.addressbook the addressbook
	 * @param {String} data.sharee the sharee
	 * @param {Boolean} data.id id
	 * @param {Boolean} data.group group
	 */
	shareAddressbook(context, { addressbook, sharee, id, group }) {
		// Share addressbook with entered group or user
		context.commit('shareAddressbook', { addressbook, sharee, id, group })
	},

	/**
	 * Move a contact to the provided addressbook
	 *
	 * @param {Object} context
	 * @param {Object} data
	 * @param {Contact} data.contact
	 * @param {Object} data.addressbook
	 */
	moveContactToAddressbook(context, { contact, addressbook }) {
		context.commit('deleteContactFromAddressbook', contact)
		context.commit('updateContactAddressbook', { contact, addressbook })
		context.commit('addContactToAddressbook', contact)
	}
}

export default { state, mutations, getters, actions }<|MERGE_RESOLUTION|>--- conflicted
+++ resolved
@@ -221,39 +221,7 @@
 	},
 
 	/**
-<<<<<<< HEAD
-	 * Delete Addressbook
-	 * @param {Object} context Current context
-	 * @param {Object} addressbook
-	 */
-	deleteAddressbook(context, addressbook) {
-		context.commit('deleteAddressbook', addressbook)
-	},
-
-	/**
-	 * Toggle whether a Addressbook is Enabled
-	 * @param {Object} context Current context
-	 * @param {Object} addressbook
-	 */
-	toggleAddressbookEnabled(context, addressbook) {
-		context.commit('toggleAddressbookEnabled', addressbook)
-	},
-
-	/**
-	 * Rename a Addressbook
-	 * @param {Object} context Current context
-	 * @param {Object} data.addressbook
-	 * @param {String} data.newName
-	 */
-	renameAddressbook(context, { addressbook, newName }) {
-		context.commit('renameAddressbook', { addressbook, newName })
-	},
-
-	/**
-	 * Retrieve the contacts of the specified addressbook
-=======
 	 * Retrieve the contacts for the specified address book
->>>>>>> 06f4956f
 	 * and commit the results
 	 *
 	 * @param {Object} context
