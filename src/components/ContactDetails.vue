--- conflicted
+++ resolved
@@ -192,12 +192,7 @@
 		sortedProperties() {
 			return this.contact.properties.slice(0).sort((a, b) => {
 				return (
-<<<<<<< HEAD
-					rfcProps.fieldOrder.indexOf(a.name)
-					- rfcProps.fieldOrder.indexOf(b.name)
-=======
 					rfcProps.fieldOrder.indexOf(a.name) - rfcProps.fieldOrder.indexOf(b.name)
->>>>>>> 767aabd0
 				)
 			})
 		},
