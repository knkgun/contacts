--- conflicted
+++ resolved
@@ -22,7 +22,6 @@
 
 <template>
 	<div class="import-contact">
-<<<<<<< HEAD
 		<template v-if="!isNoAddressbookAvailable">
 			<input id="contact-import" type="file" class="hidden-visually"
 				@change="processFile">
@@ -41,19 +40,6 @@
 			class="button import-contact__multiselect-label import-contact__multiselect--no-select icon-error">
 			{{ t('contacts', 'Importing is disabled because there are no address books available') }}
 		</button>
-=======
-		<input id="contact-import" type="file" class="hidden-visually"
-			@change="processFile">
-		<label id="upload" for="contact-import" class="button multiselect-label icon-upload no-select">
-			{{ t('contacts', 'Import into') }}
-		</label>
-		<multiselect
-			v-model="selectedAddressbook"
-			:options="options"
-			:disabled="isSingleAddressbook"
-			:placeholder="t('contacts', 'Contacts')"
-			label="displayName" />
->>>>>>> 38ea18f3
 	</div>
 </template>
 
@@ -79,8 +65,7 @@
 						id: addressbook.id,
 						displayName: addressbook.displayName
 					}
-				}
-				)
+				})
 		},
 		importState() {
 			return this.$store.getters.getImportState
