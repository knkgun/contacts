--- conflicted
+++ resolved
@@ -102,7 +102,8 @@
 					icon: 'icon-download',
 					text: t('contacts', 'Download'),
 					action: null
-				}]
+				}
+			]
 
 			// check if addressbook is readonly
 			if (!this.readOnly) {
@@ -121,14 +122,9 @@
 					key: 'enableAddressbook',
 					model: this.enabled,
 					action: this.toggleAddressbookEnabled
-<<<<<<< HEAD
-				}
-			]
-=======
 				})
 
 			}
->>>>>>> 0bbec985
 			// check to ensure last addressbook is not deleted.
 			if (this.$store.getters.getAddressbooks.length > 1) {
 				menu.push({
