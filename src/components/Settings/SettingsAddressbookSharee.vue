--- conflicted
+++ resolved
@@ -22,12 +22,7 @@
 
 <template>
 	<li class="addressbook__sharee">
-<<<<<<< HEAD
-		<span v-if="sharee.group" class="icon icon-group" />
-		<span v-else class="icon icon-user" />
-=======
 		<span :class="sharee.group ? 'icon-group' : 'icon-user'" class="icon" />
->>>>>>> 1e0c0661
 		<span class="addressbook__sharee__identifier">{{ sharee.displayname }}</span>
 		<span class="addressbook__sharee__utils">
 			<input
