<!--
  - @copyright Copyright (c) 2018 John Molakvoæ <skjnldsv@protonmail.com>
  -
  - @author John Molakvoæ <skjnldsv@protonmail.com>
  -
  - @license GNU AGPL version 3 or any later version
  -
  - This program is free software: you can redistribute it and/or modify
  - it under the terms of the GNU Affero General Public License as
  - published by the Free Software Foundation, either version 3 of the
  - License, or (at your option) any later version.
  -
  - This program is distributed in the hope that it will be useful,
  - but WITHOUT ANY WARRANTY; without even the implied warranty of
  - MERCHANTABILITY or FITNESS FOR A PARTICULAR PURPOSE.  See the
  - GNU Affero General Public License for more details.
  -
  - You should have received a copy of the GNU Affero General Public License
  - along with this program. If not, see <http://www.gnu.org/licenses/>.
  -
  -->

<template>
<<<<<<< HEAD
	<div id="app-setting">
		<appNavigation :menu="menu">
=======
	<div id="content" class="app-contacts">

		<!-- new-button + navigation + settings -->
		<app-navigation :menu="menu">
			<!-- settings -->
>>>>>>> 43d746fd
			<template slot="settings-content">
				<ul id="address-book-list">
					<address-book v-for="addressbook in addressbooks" :key="addressbook.id" :addressbook="addressbook" />
				</ul>
				<add-address-book />
				<contact-import class="settings-section" />
				<sort-contacts class="settings-section ng-isolate-scope" />
			</template>
		</app-navigation>

		<!-- main content -->
		<div id="app-content">
			<div id="app-content-wrapper">
				<!-- contacts list -->
				<content-list :list="contacts" :loading="loading" />
				<!-- main contacts details -->
				<div :class="{'icon-loading': loading}" class="app-content-detail" />
			</div>
		</div>

	</div>
</template>

<script>
import appNavigation from '../components/appNavigation'
import contentList from '../components/contentList'
import addressBook from '../components/addressBook'
import contactImport from '../components/settingsNavigation/contactImport'
import sortContacts from '../components/settingsNavigation/sortContacts'
import addAddressBook from '../components/settingsNavigation/addAddressBook'

export default {
	components: {
		appNavigation,
<<<<<<< HEAD
		addressBook,
		contactImport,
		sortContacts,
		addAddressBook
=======
		contentList,
		addressBook
>>>>>>> 43d746fd
	},
	// passed by the router
	props: {
		selectedGroup: {
			type: String,
			default: undefined,
			required: true
		},
		selectedContact: {
			type: String,
			default: undefined
		}
	},
	data() {
		return {
			list: [],
			loading: true
		}
	},
	computed: {
		// store getters
		addressbooks() {
			return this.$store.getters.getAddressbooks
		},
		contacts() {
			return this.$store.getters.getContacts
		},
		groups() {
			return this.$store.getters.getGroups
		},

		// building the main menu
		menu() {
			return {
				id: 'groups-list',
				new: {
					id: 'new-contact-button',
					text: t('contacts', 'New contact'),
					icon: 'icon-add',
					action: this.newContact
				},
				items: this.allGroup.concat(this.groups)
			}
		},
		// default group for every contacts
		allGroup() {
			return [{
				id: 'everyone',
				key: 'everyone',
				icon: 'icon-contacts-dark',
				router: {
					name: 'group',
					params: { selectedGroup: t('contacts', 'All contacts') }
				},
				text: t('contacts', 'All contacts'),
				utils: {
					counter: this.contacts.length
				}
			}]
		}
	},
	watch: {
		// watch url change and group select
		selectedGroup: function(val, old) {
			console.debug(val, old)
		}
	},
	beforeMount() {
		// get addressbooks then get contacts
		this.$store.dispatch('getAddressbooks')
			.then(() => {
				// TODO: await then toggle loading state
				this.addressbooks.forEach(addressbook => {
					this.$store.dispatch('getContactsFromAddressBook', addressbook)
				})
				this.loading = false
			})
	},
	methods: {
		newContact() {
		}
	}
}
</script><|MERGE_RESOLUTION|>--- conflicted
+++ resolved
@@ -21,16 +21,11 @@
   -->
 
 <template>
-<<<<<<< HEAD
-	<div id="app-setting">
-		<appNavigation :menu="menu">
-=======
 	<div id="content" class="app-contacts">
 
 		<!-- new-button + navigation + settings -->
 		<app-navigation :menu="menu">
 			<!-- settings -->
->>>>>>> 43d746fd
 			<template slot="settings-content">
 				<ul id="address-book-list">
 					<address-book v-for="addressbook in addressbooks" :key="addressbook.id" :addressbook="addressbook" />
@@ -65,15 +60,11 @@
 export default {
 	components: {
 		appNavigation,
-<<<<<<< HEAD
+		contentList,
 		addressBook,
 		contactImport,
 		sortContacts,
 		addAddressBook
-=======
-		contentList,
-		addressBook
->>>>>>> 43d746fd
 	},
 	// passed by the router
 	props: {
